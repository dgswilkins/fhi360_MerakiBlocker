#!/usr/bin/env python
# -*- coding: utf-8 -*-
# vim: noai:et:tw=80:ts=4:ss=4:sts=4:sw=4:ft=python

'''
Title:              mac_blocker.py
Description:        Find and block unauthorized clients from FHI-360 Meraki networks
Author:             Ricky Laney
'''
import csv
from datetime import datetime
import os
import re
import time
import meraki
from typing import Tuple, Union

import smtplib
from email.message import EmailMessage
from email.headerregistry import Address

# only print if we are testing. Set the condition to False for production
verboseprint = print if True else lambda *a, **k: None

# Set the SMTP Server address from the environment
SMTPSRV = os.environ.get('MBSMTPSERVER','your.smtp.server')
# Set the Email address to send from
sender_name = os.environ.get('MBSNAME', 'sender')
sender_prefix = os.environ.get('MBSPREFIX','user')
sender_suffix  = os.environ.get('MBSSUFFIX','domain.com')
EmailFrom = Address(sender_name, sender_prefix, sender_suffix)
# Set the Email address to send the email to
rcpt_name = os.environ.get('MBRNAME', 'Recipient')
rcpt_prefix = os.environ.get('MBRPREFIX','rcpt')
rcpt_suffix  = os.environ.get('MBRSUFFIX','domain.com')
EmailTo = Address(rcpt_name, rcpt_prefix, rcpt_suffix)

# Either input your API key below, or set an environment variable
# for example, in Terminal on macOS:  export MERAKI_DASHBOARD_API_KEY=093b24e85df15a3e66f1fc359f4c48493eaa1b73
YOUR_API_KEY = 'YOUR_API_KEY_GOES_HERE_DO_NOT_USE_THIS_ONE'
api_key = os.environ.get('MB_API_KEY', YOUR_API_KEY)

# Changing this will change the policy for bad clients to "Blocked"
BLOCK_BAD_CLIENTS = False

# Catch errors and continue processing
CATCH_ERRORS = True

# Timespan for pulling clients in seconds.
# Set to 1hr (60 * 60) to match script.
# PLEASE ADJUST THIS TO MATCH WHEN THE SCRIPT RUNS
CLIENT_TIMESPAN = 3600

# Base URL for Meraki API
base_url = 'https://api.meraki.com/api/v1'

HERE = os.path.dirname(os.path.abspath(__file__))

class FHI360ClientError(Exception):
    """ Custom error class
    """


class ClientValidator:
    """ Class that validates clients on the network

    :param: use_manuf = True (default)
    :return: bool = represents valid (True) and invalid (False) clients
    """

    def __init__(self, use_manuf: bool=True) -> None:
        self._use_manuf = use_manuf
        self._mac_file = os.path.join(HERE, 'bad_macs.txt')
        self._com_file = os.path.join(HERE, 'bad_companies.txt')

        if self._use_manuf:
            from manuf.manuf import MacParser
            try:
                mac_parser = MacParser()
                mac_parser.update(manuf_url="https://www.wireshark.org/download/automated/data/manuf")
            except Exception as e:
                verboseprint(f"Unable to update manuf database due to {e}")
                mac_parser = MacParser()
            self.parser = mac_parser
        # Load these from file once and use throughout
        self.bad_macs = self._get_bad_macs()
        self.bad_coms = self._get_bad_companies()

    def _get_bad_macs(self) -> list:
        with open(self._mac_file) as mf:
            bad_macs = mf.read().splitlines()
        return bad_macs or None

    def _get_bad_companies(self) -> list:
        with open(self._com_file) as cf:
            bad_coms = cf.read().splitlines()
        return bad_coms or None

    def is_bad_company(self, company: str) -> bool:
        if self.bad_coms and company:
            for bad_com in self.bad_coms:
                if bad_com in company:
                    return True
        return False

    def is_bad_mac(self, mac: str) -> bool:
        if self.bad_macs:
            for bad_mac in self.bad_macs:
                if mac.startswith(bad_mac):
                    return True
        if self._use_manuf:
            mac_com = self.parser.get_manuf(mac)
            return self.is_bad_company(mac_com)
        return False

    def is_bad_client(self, client: dict) -> bool:
        if self.is_bad_mac(client['mac']):
            return True
        if self.is_bad_company(client['manufacturer']):
            return True
        return False


class FHI360:
    """ Class that takes action on clients on FHI-360's Meraki network

    :param:str:  meraki_api = instance of Meraki API (required)
    :param:int:  num_days = number of days to look back (default 30)
    """

<<<<<<< HEAD
    def __init__(self, meraki_api: meraki.DashboardAPI) -> None:
        self.timespan = CLIENT_TIMESPAN
        self.org_id = '324893'
=======
    def __init__(self, meraki_api: meraki.DashboardAPI,
                 num_days: int = 30) -> None:
        self.timespan = 60 * 60 * 24 * num_days
        self.org_id = os.environ.get('MBORGID', '123456')
>>>>>>> cde37b21
        self.api = meraki_api
        self.org = self.api.organizations.getOrganization(
            self.org_id
        )
        assert self.org_id == self.org[
            'id'], f"Org ids not identical: {self.org_id} != {self.org['id']}"
        self.org_name = self.org['name']

    def get_networks(self, catch_errors: bool=True) -> Tuple[bool, Union[list, str, Exception]]:
        resp = None
        error_msg = None
        try:
            resp = self.api.organizations.getOrganizationNetworks(
                    self.org_id
                )
        except meraki.APIError as e:
            error_msg = f"""
                Meraki API error: {e}
                status code = {e.status}
                reason = {e.reason}
                error = {e.message}
            """
        except Exception as e:
            error_msg = e
        finally:
            if error_msg:
                if catch_errors:
                    resp = error_msg
                else:
                    raise FHI360ClientError(error_msg)
        if isinstance(resp, list):
            # Return a sorted list?
            resp.sort(key=lambda x: x.get('name'))
            return True, resp
        return False, resp

    def get_clients(self, network_id: str,
        catch_errors: bool=True) -> Tuple[bool, Union[list, str, Exception]]:
        resp = None
        error_msg = None
        try:
            resp = self.api.networks.getNetworkClients(
                network_id,
                timespan=self.timespan,
                perPage=1000,
                total_pages='all',
            )
        except meraki.APIError as e:
            error_msg = f"""
                Meraki API error: {e}
                status code = {e.status}
                reason = {e.reason}
                error = {e.message}
            """
        except Exception as e:
            error_msg = e
        finally:
            if error_msg:
                if catch_errors:
                    resp = error_msg
                else:
                    raise FHI360ClientError(error_msg)
        if isinstance(resp, list):
            return True, resp
        return False, resp

    def block_client(
        self,
        net_id: str,
        client_id: str,
        catch_errors: bool=True,
    ) -> Tuple[bool, Union[str, None]]:
        resp = None
        error_msg = None
        try:
            resp = self.api.networks.updateNetworkClientPolicy(
                net_id,
                client_id,
                'Blocked',
            )
        except meraki.APIError as e:
            error_msg = f"""
                Meraki API error: {e}
                status code = {e.status}
                reason = {e.reason}
                error = {e.message}
            """
        except Exception as e:
            error_msg = e
        finally:
            if error_msg:
                if catch_errors:
                    resp = error_msg
                else:
                    raise FHI360ClientError(error_msg)
        if isinstance(resp, dict) and resp['devicePolicy'] == 'Blocked':
            return True, None
        return False, resp

def purge(dir, pattern, days):
    # number of seconds in a day 
    day = 86400
    current_time = time.time() 
    regexObj = re.compile(pattern)
    for root, dirs, files in os.walk(dir, topdown=False):
        for name in files:
            verboseprint(f"Checking file [{name}]")
            path = os.path.join(root, name)
            if bool(regexObj.search(name)):
                # file_time is the time when the file is modified 
                file_time = os.stat(path).st_mtime 
            
                # if a file is modified before N days then delete it 
                if(file_time < current_time - day*days): 
                    verboseprint(f"removing file [{path}]")
                    os.remove(path)
        for name in dirs:
            verboseprint(f"Checking folder [{name}]")
            path = os.path.join(root, name)
            if len(os.listdir(path)) == 0:
                verboseprint(f"removing folder [{path}]")
                os.rmdir(path)

def main():
<<<<<<< HEAD
    # Added hour and minute to log folder for CLIENT_TIMESPAN
    tday = f"{datetime.now():%m-%d-%Y_%H-%M}"
    log_file_prefix = f"fhi-360_{tday}_"
=======
    tday = f"{datetime.now():%Y-%m-%d-%H%M}"
    log_file_prefix = f"FHI-360"
>>>>>>> cde37b21
    log_dir = os.path.join(HERE, "logs")
    if "logs" not in os.listdir(HERE):
        os.mkdir(log_dir)
    # Instantiate a new ClientValidator with defaults
    validator = ClientValidator()
    # Instantiate a Meraki dashboard API session
    api = meraki.DashboardAPI(
        api_key=api_key,
        base_url=base_url,
        maximum_retries=4,
        output_log=True,
        log_file_prefix=log_file_prefix,
        log_path=log_dir,
        print_console=False
    )
    # Instantiate a FHI360 class
    fhi = FHI360(api)
    verboseprint(f"\nAnalyzing organization {fhi.org_name}:")
    folder_name = f"FHI-360_clients_{tday}"
    folder_dir = os.path.join(HERE, folder_name)
    if folder_name not in os.listdir(HERE):
        os.mkdir(folder_dir)
    msg = EmailMessage()
    msg['Subject'] = 'Meraki Bad client Report'
    msg['From'] = EmailFrom
    msg['To'] = EmailTo
    success, networks = fhi.get_networks()
    if success:
        total = len(networks)
        counter = 1
        verboseprint(f"Found {total} networks in organization {fhi.org_name}")
        for net in networks:
            verboseprint(f"Searching clients in network {net['name']} ({counter} of {total})")
            success, clients = fhi.get_clients(net['id'])
            if success:
                bad_clients = [client for client in clients if \
                                validator.is_bad_client(client)]
                if bad_clients:
                    verboseprint(f"Found {len(bad_clients)} bad clients total")
                    for client in bad_clients:
                        # Reformat usage for readability
                        sent_usage = client['usage']['sent']
                        recv_usage = client['usage']['recv']
                        client['usage'] = f"sent={sent_usage} recv={recv_usage}"
                        client['blocked'] = 'Unknown'
                        if BLOCK_BAD_CLIENTS:
                            verboseprint(f"Now trying to block bad client: {client['id']}")
                            success, error_msg = fhi.block_client(
                                net['id'],
                                client['id'],
                                catch_errors=CATCH_ERRORS,
                            )
                            if success:
                                client['blocked'] = True
                                verboseprint(f"Successfully blocked: {client['id']}")
                            else:
                                client['blocked'] = 'Failed'
                                verboseprint(f"FAILED to block: {client['id']}\n\n{error_msg}")
                    file_name = f"{net['name'].replace(' ', '')}.csv"
                    output_file = open(f"{folder_dir}/{file_name}",
                                        mode='w', newline='\n')
                    field_names = bad_clients[0].keys()
                    csv_writer = csv.DictWriter(output_file, field_names,
                                                delimiter=',', quotechar='"',
                                                quoting=csv.QUOTE_ALL)
                    csv_writer.writeheader()
                    csv_writer.writerows(bad_clients)
                    output_file.close()
            else:
                verboseprint(f"get_clients failed for network {net['id']}\n\n{clients}")
            counter += 1
        # Stitch together one consolidated CSV report of all bad clients
        total_file = os.path.join(HERE, f"{folder_name}.csv")
        output_file = open(total_file, mode='w', newline='\n')
        field_names = ['id', 'mac', 'description', 'ip', 'ip6', 'ip6Local', 'user',
                    'firstSeen', 'lastSeen', 'manufacturer', 'os',
                    'recentDeviceSerial', 'recentDeviceName', 'recentDeviceMac', 'recentDeviceConnection',
                    'ssid', 'vlan', 'switchport', 'usage', 'status', 'notes', 'pskGroup', 'namedVlan',
                    'smInstalled', 'groupPolicy8021x', 'adaptivePolicyGroup', 'blocked', 'deviceTypePrediction', 'wirelessCapabilities']
        field_names.insert(0, "Network Name")
        field_names.insert(1, "Network ID")
        csv_writer = csv.DictWriter(output_file, field_names, delimiter=',', quotechar='"', quoting=csv.QUOTE_ALL)
        csv_writer.writeheader()
        for net in networks:
            file_name = f"{net['name'].replace(' ', '')}.csv"
            if file_name in os.listdir(folder_dir):
                with open(f"{folder_dir}/{file_name}") as input_file:
                    csv_reader = csv.DictReader(input_file, delimiter=',', quotechar='"', quoting=csv.QUOTE_ALL)
                    for row in csv_reader:
                        row['Network Name'] = net['name']
                        row['Network ID'] = net['id']
                        csv_writer.writerow(row)
        os.fsync(output_file)
        output_file.close()
        msg.set_content('Report attached')
        with open(total_file, 'rb') as content_file:
            content = content_file.read()
            msg.add_attachment(content, maintype='application', subtype='octet-stream', filename=f"{folder_name}.csv")
    else:
        verboseprint(f"get_networks failed \n\n{networks}")
        msg.set_content('No Networks found')
    verboseprint(f"\nsending report for {fhi.org_name} from {sender_name} [{sender_prefix}@{sender_suffix}] to {rcpt_name} [{rcpt_prefix}@{rcpt_suffix}]")
    s = smtplib.SMTP(SMTPSRV)
    s.send_message(msg)
    s.quit()


if __name__ == '__main__':
    start_time = datetime.now()
    main()
    end_time = datetime.now()
    verboseprint(f"\nScript complete, total runtime {end_time - start_time}")<|MERGE_RESOLUTION|>--- conflicted
+++ resolved
@@ -128,16 +128,10 @@
     :param:int:  num_days = number of days to look back (default 30)
     """
 
-<<<<<<< HEAD
-    def __init__(self, meraki_api: meraki.DashboardAPI) -> None:
-        self.timespan = CLIENT_TIMESPAN
-        self.org_id = '324893'
-=======
     def __init__(self, meraki_api: meraki.DashboardAPI,
                  num_days: int = 30) -> None:
         self.timespan = 60 * 60 * 24 * num_days
         self.org_id = os.environ.get('MBORGID', '123456')
->>>>>>> cde37b21
         self.api = meraki_api
         self.org = self.api.organizations.getOrganization(
             self.org_id
@@ -262,14 +256,8 @@
                 os.rmdir(path)
 
 def main():
-<<<<<<< HEAD
-    # Added hour and minute to log folder for CLIENT_TIMESPAN
-    tday = f"{datetime.now():%m-%d-%Y_%H-%M}"
-    log_file_prefix = f"fhi-360_{tday}_"
-=======
     tday = f"{datetime.now():%Y-%m-%d-%H%M}"
     log_file_prefix = f"FHI-360"
->>>>>>> cde37b21
     log_dir = os.path.join(HERE, "logs")
     if "logs" not in os.listdir(HERE):
         os.mkdir(log_dir)
